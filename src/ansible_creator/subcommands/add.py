"""Definitions for ansible-creator add action."""

from __future__ import annotations

import uuid

from pathlib import Path
from typing import TYPE_CHECKING

from ansible_creator.exceptions import CreatorError
from ansible_creator.templar import Templar
from ansible_creator.types import TemplateData
from ansible_creator.utils import Copier, Walker, ask_yes_no


if TYPE_CHECKING:
    from ansible_creator.config import Config
    from ansible_creator.output import Output


class Add:
    """Class to handle the add subcommand."""

    def __init__(
        self,
        config: Config,
    ) -> None:
        """Initialize the add action.

        Args:
            config: App configuration object.
        """
        self._resource_type: str = config.resource_type
        self._plugin_type: str = config.plugin_type
        self._resource_id: str = f"common.{self._resource_type}"
        self._plugin_id: str = f"collection_project.plugins.{self._plugin_type}"
        self._plugin_name: str = config.plugin_name
        self._add_path: Path = Path(config.path)
        self._force = config.force
        self._overwrite = config.overwrite
        self._no_overwrite = config.no_overwrite
        self._creator_version = config.creator_version
        self._project = config.project
        self.output: Output = config.output
        self.templar = Templar()

    def run(self) -> None:
        """Start scaffolding the resource file."""
        self._check_path_exists()
        self.output.debug(msg=f"final collection path set to {self._add_path}")
        if self._resource_type:
            self._resource_scaffold()
        elif self._plugin_type:
            self._check_collection_path()
            plugin_path = self._add_path / "plugins" / self._plugin_type
            plugin_path.mkdir(parents=True, exist_ok=True)
            self._plugin_scaffold(plugin_path)

    def _check_path_exists(self) -> None:
        """Validate the provided add path.

        Raises:
            CreatorError: If the add path does not exist.
        """
        if not self._add_path.exists():
            msg = f"The path {self._add_path} does not exist. Please provide an existing directory."
            raise CreatorError(msg)

    def _check_collection_path(self) -> None:
        """Validates if the provided path is an Ansible collection.

        Raises:
            CreatorError: If the path is not a collection path.
        """
        galaxy_file_path = self._add_path / "galaxy.yml"
        if not Path.is_file(galaxy_file_path):
            msg = (
                f"The path {self._add_path} is not a valid Ansible collection path. "
                "Please provide the root path of a valid ansible collection."
            )
            raise CreatorError(msg)

    def unique_name_in_devfile(self) -> str:
        """Use project specific name in devfile.

        Returns:
            Unique name entry.
        """
        final_name = ".".join(self._add_path.parts[-2:])
        final_uuid = str(uuid.uuid4())[:8]
        return f"{final_name}-{final_uuid}"

    def _resource_scaffold(self) -> None:
        """Scaffold the specified resource file based on the resource type.

        Raises:
            CreatorError: If unsupported resource type is given.
        """
        self.output.debug(f"Started copying {self._project} resource to destination")

        # Call the appropriate scaffolding function based on the resource type
        if self._resource_type == "devfile":
            template_data = self._get_devfile_template_data()
        elif self._resource_type == "devcontainer":
            template_data = self._get_devcontainer_template_data()

        else:
            msg = f"Unsupported resource type: {self._resource_type}"
            raise CreatorError(msg)

        self._perform_resource_scaffold(template_data)

    def _perform_resource_scaffold(self, template_data: TemplateData) -> None:
        """Perform the actual scaffolding process using the provided template data.

        Args:
            template_data: TemplateData

        Raises:
            CreatorError: If there are conflicts and overwriting is not allowed, or if the
                      destination directory contains files that will be overwritten.
        """
        walker = Walker(
            resources=(f"common.{self._resource_type}",),
            resource_id=self._resource_id,
            dest=self._add_path,
            output=self.output,
            template_data=template_data,
            templar=self.templar,
        )
        paths = walker.collect_paths()
        copier = Copier(output=self.output)

        if self._no_overwrite:
            msg = "The flag `--no-overwrite` restricts overwriting."
            if paths.has_conflicts():
                msg += (
                    "\nThe destination directory contains files that can be overwritten."
                    "\nPlease re-run ansible-creator with --overwrite to continue."
                )
            raise CreatorError(msg)

        if not paths.has_conflicts() or self._force or self._overwrite:
            copier.copy_containers(paths)
            self.output.note(f"Resource added to {self._add_path}")
            return

        if not self._overwrite:
            question = (
                "Files in the destination directory will be overwritten. Do you want to proceed?"
            )
            if ask_yes_no(question):
                copier.copy_containers(paths)
            else:
                msg = (
                    "The destination directory contains files that will be overwritten."
                    " Please re-run ansible-creator with --overwrite to continue."
                )
                raise CreatorError(msg)

        self.output.note(f"Resource added to {self._add_path}")

    def _plugin_scaffold(self, plugin_path: Path) -> None:
        """Scaffold the specified plugin file based on the plugin type.

        Args:
            plugin_path: Path where the plugin will be scaffolded.

        Raises:
            CreatorError: If unsupported plugin type is given.
        """
        self.output.debug(f"Started copying {self._project} plugin to destination")

        # Call the appropriate scaffolding function based on the plugin type
        if self._plugin_type in ("lookup", "filter"):
            template_data = self._get_plugin_template_data()

        else:
            msg = f"Unsupported plugin type: {self._plugin_type}"
            raise CreatorError(msg)

        self._perform_plugin_scaffold(template_data, plugin_path)

    def _perform_plugin_scaffold(self, template_data: TemplateData, plugin_path: Path) -> None:
        """Perform the actual scaffolding process using the provided template data.

        Args:
            template_data: TemplateData
            plugin_path: Path where the plugin will be scaffolded.

        Raises:
            CreatorError: If there are conflicts and overwriting is not allowed, or if the
                      destination directory contains files that will be overwritten.
        """
        walker = Walker(
            resources=(f"collection_project.plugins.{self._plugin_type}",),
            resource_id=self._plugin_id,
            dest=plugin_path,
            output=self.output,
            template_data=template_data,
            templar=self.templar,
        )
        paths = walker.collect_paths()
        copier = Copier(output=self.output)

        if self._no_overwrite:
            msg = "The flag `--no-overwrite` restricts overwriting."
            if paths.has_conflicts():
                msg += (
                    "\nThe destination directory contains files that can be overwritten."
                    "\nPlease re-run ansible-creator with --overwrite to continue."
                )
            raise CreatorError(msg)

        if not paths.has_conflicts() or self._force or self._overwrite:
            copier.copy_containers(paths)
            self.output.note(f"{self._plugin_type.capitalize()} plugin added to {plugin_path}")
            return

        if not self._overwrite:
            question = (
                "Files in the destination directory will be overwritten. Do you want to proceed?"
            )
            if ask_yes_no(question):
                copier.copy_containers(paths)
            else:
                msg = (
                    "The destination directory contains files that will be overwritten."
                    " Please re-run ansible-creator with --overwrite to continue."
                )
                raise CreatorError(msg)

        self.output.note(f"{self._plugin_type.capitalize()} plugin added to {plugin_path}")

    def _get_devfile_template_data(self) -> TemplateData:
        """Get the template data for devfile resources.

        Returns:
            TemplateData: Data required for templating the devfile resource.
        """
        return TemplateData(
            resource_type=self._resource_type,
            creator_version=self._creator_version,
            dev_file_name=self.unique_name_in_devfile(),
        )

<<<<<<< HEAD
    def _get_devcontainer_template_data(self) -> TemplateData:
        """Get the template data for devcontainer resources.

        Returns:
            TemplateData: Data required for templating the devcontainer resource.
        """
        return TemplateData(
            resource_type=self._resource_type,
            creator_version=self._creator_version,
            dev_file_name=self.unique_name_in_devfile(),
=======
    def _get_plugin_template_data(self) -> TemplateData:
        """Get the template data for lookup plugin.

        Returns:
            TemplateData: Data required for templating the lookup plugin.
        """
        return TemplateData(
            plugin_type=self._plugin_type,
            plugin_name=self._plugin_name,
            creator_version=self._creator_version,
>>>>>>> f9f666eb
        )<|MERGE_RESOLUTION|>--- conflicted
+++ resolved
@@ -244,7 +244,6 @@
             dev_file_name=self.unique_name_in_devfile(),
         )
 
-<<<<<<< HEAD
     def _get_devcontainer_template_data(self) -> TemplateData:
         """Get the template data for devcontainer resources.
 
@@ -255,7 +254,8 @@
             resource_type=self._resource_type,
             creator_version=self._creator_version,
             dev_file_name=self.unique_name_in_devfile(),
-=======
+        )
+
     def _get_plugin_template_data(self) -> TemplateData:
         """Get the template data for lookup plugin.
 
@@ -266,5 +266,4 @@
             plugin_type=self._plugin_type,
             plugin_name=self._plugin_name,
             creator_version=self._creator_version,
->>>>>>> f9f666eb
         )