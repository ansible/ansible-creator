--- conflicted
+++ resolved
@@ -5,11 +5,8 @@
 import os
 
 from dataclasses import dataclass
-<<<<<<< HEAD
 from pathlib import Path
-=======
 from importlib import resources
->>>>>>> cb3e1cd4
 from typing import TYPE_CHECKING
 
 from ansible_creator.exceptions import CreatorError
