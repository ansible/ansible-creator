"""Parse the command line arguments."""

from __future__ import annotations

import argparse
import re
import sys

from argparse import HelpFormatter
from operator import attrgetter
from pathlib import Path
from typing import TYPE_CHECKING, TypeAlias

from ansible_creator.output import Level, Msg


if TYPE_CHECKING:
    from collections.abc import Iterable
    from typing import Any


try:
    import argcomplete

    HAS_ARGCOMPLETE = True
except ImportError:  # pragma: no cover
    HAS_ARGCOMPLETE = False

try:
    from ._version import version as __version__  # type: ignore[unused-ignore,import-not-found]
except ImportError:  # pragma: no cover
    __version__ = "source"

MIN_COLLECTION_NAME_LEN = 2


class Parser:
    """A parser for the command line arguments."""

    def __init__(self) -> None:
        """Initialize the parser."""
        self.args: argparse.Namespace
        self.pending_logs: list[Msg] = []

    def parse_args(self) -> tuple[argparse.Namespace, list[Msg]]:
        """Parse the root arguments.

        Returns:
            The parsed arguments and any pending logs
        """
        is_init = sys.argv[1:2] == ["init"]
        not_empty = sys.argv[2:] != []
        not_help = not any(arg in sys.argv for arg in ["-h", "--help"])
        if all((is_init, not_empty, not_help)):
            proceed = self.handle_deprecations()
            if not proceed:
                return argparse.Namespace(), self.pending_logs

        parser = ArgumentParser(
            description="The fastest way to generate all your ansible content.",
            formatter_class=CustomHelpFormatter,
        )
        parser.add_argument(
            "--version",
            action="version",
            help="Print ansible-creator version and exit.",
            version=__version__,
        )
        subparser = parser.add_subparsers(
            dest="subcommand",
            metavar="command",
            required=True,
        )
        self._add(subparser=subparser)
        self._init(subparser=subparser)

        if HAS_ARGCOMPLETE:
            argcomplete.autocomplete(parser)
        self.args = parser.parse_args()

        return self.args, self.pending_logs

    def _add(self, subparser: SubParser[ArgumentParser]) -> None:
        """Add resources to an existing Ansible project.

        Args:
            subparser: The subparser to add the resources to
        """
        parser = subparser.add_parser(
            "add",
            formatter_class=CustomHelpFormatter,
            help="Add resources to an existing Ansible project.",
        )
        subparser = parser.add_subparsers(
            dest="type",
            required=True,
            metavar="content-type",
        )
        self._add_resource(subparser=subparser)
        self._add_plugin(subparser=subparser)

    def _add_args_common(self, parser: ArgumentParser) -> None:
        """Add common arguments to the parser.

        Args:
            parser: The parser to add common arguments to
        """
        parser.add_argument(
            "--na",
            "--no-ansi",
            action="store_true",
            default=False,
            dest="no_ansi",
            help="Disable the use of ANSI codes for terminal color.",
        )

        parser.add_argument(
            "--lf",
            "--log-file <file>",
            dest="log_file",
            default=str(Path.cwd() / "ansible-creator.log"),
            help="Log file to write to.",
        )

        parser.add_argument(
            "--ll",
            "--log-level <level>",
            dest="log_level",
            default="notset",
            choices=["notset", "debug", "info", "warning", "error", "critical"],
            help="Log level for file output.",
        )

        parser.add_argument(
            "--la",
            "--log-append <bool>",
            dest="log_append",
            choices=["true", "false"],
            default="true",
            help="Append to log file.",
        )

        parser.add_argument(
            "--json",
            dest="json",
            action="store_true",
            default=False,
            help="Output messages as JSON",
        )

        parser.add_argument(
            "-v",
            "--verbosity",
            dest="verbose",
            action="count",
            default=0,
            help="Give more Cli output. Option is additive, and can be used up to 3 times.",
        )

    def _add_args_init_common(self, parser: ArgumentParser) -> None:
        """Add common init arguments to the parser.

        Args:
            parser: The parser to add common init arguments to
        """
        parser.add_argument(
            "-f",
            "--force",
            default=False,
            dest="force",
            action="store_true",
            help=(
                "Force re-initialize the specified directory. "
                "This flag is deprecated and will be removed soon."
            ),
        )
        self._add_overwrite(parser)

    def _add_args_plugin_common(self, parser: ArgumentParser) -> None:
        """Add common plugin arguments to the parser.

        Args:
            parser: The parser to add common plugin arguments to
        """
        parser.add_argument(
            "plugin_name",
            help="The name of the plugin to add.",
        )
        parser.add_argument(
            "path",
            default="./",
            help="The path to the Ansible collection. The default is the "
            "current working directory.",
        )

    def _add_resource(self, subparser: SubParser[ArgumentParser]) -> None:
        """Add resources to an existing Ansible project.

        Args:
            subparser: The subparser to add resource to
        """
        parser = subparser.add_parser(
            "resource",
            help="Add resources to an existing Ansible project.",
            formatter_class=CustomHelpFormatter,
        )
        subparser = parser.add_subparsers(
            dest="resource_type",
            metavar="resource-type",
            required=True,
        )
        self._add_resource_devcontainer(subparser=subparser)
        self._add_resource_devfile(subparser=subparser)
<<<<<<< HEAD
=======
        self._add_resource_play_argspec(subparser=subparser)
        self._add_resource_role(subparser=subparser)
>>>>>>> 301cae55
        self._add_resource_execution_env(subparser=subparser)
        self._add_resource_patterns(subparser=subparser)
        self._add_resource_role(subparser=subparser)

    def _add_resource_devcontainer(self, subparser: SubParser[ArgumentParser]) -> None:
        """Add devcontainer files to an existing Ansible project.

        Args:
            subparser: The subparser to add devcontainer files to
        """
        parser = subparser.add_parser(
            "devcontainer",
            help="Add devcontainer files to an existing Ansible project.",
            formatter_class=CustomHelpFormatter,
        )

        parser.add_argument(
            "path",
            default="./",
            metavar="path",
            help="The destination directory for the devcontainer files. The default is the "
            "current working directory.",
        )

        parser.add_argument(
            "-i",
            "--image",
            default="auto",
            dest="image",
            required=False,
            help="Image with which devcontainer needs to be scaffolded",
        )

        self._add_overwrite(parser)
        self._add_args_common(parser)

    def _add_resource_devfile(self, subparser: SubParser[ArgumentParser]) -> None:
        """Add a devfile file to an existing Ansible project.

        Args:
            subparser: The subparser to add devfile file to
        """
        parser = subparser.add_parser(
            "devfile",
            help="Add a devfile file to an existing Ansible project.",
            formatter_class=CustomHelpFormatter,
        )
        parser.add_argument(
            "path",
            default="./",
            metavar="path",
            help="The destination directory for the devfile file. The default is the "
            "current working directory.",
        )

        self._add_overwrite(parser)
        self._add_args_common(parser)

<<<<<<< HEAD
    def _add_resource_execution_env(self, subparser: SubParser[ArgumentParser]) -> None:
        """Add execution environment sample file to an existing path.
=======
    def _add_resource_play_argspec(self, subparser: SubParser[ArgumentParser]) -> None:
        """Add example playbook argspec files to an existing Ansible project.

        Args:
            subparser: The subparser to add playbook argspec files to
        """
        parser = subparser.add_parser(
            "play-argspec",
            help="Add example playbook argspec files to an existing Ansible project.",
            formatter_class=CustomHelpFormatter,
        )

        parser.add_argument(
            "path",
            default="./",
            metavar="path",
            help="The destination directory for the playbook argspec files. The default is the "
            "current working directory.",
        )

        self._add_overwrite(parser)
        self._add_args_common(parser)

    def _add_resource_role(self, subparser: SubParser[ArgumentParser]) -> None:
        """Add a role to an existing Ansible collection.
>>>>>>> 301cae55

        Args:
            subparser: The subparser to add execution environment file to
        """
        parser = subparser.add_parser(
            "execution-environment",
            help="Add a sample execution-environment.yml file to an existing path.",
            formatter_class=CustomHelpFormatter,
        )

        parser.add_argument(
            "path",
            default="./",
            metavar="path",
            help="The destination directory for the execution environment file. "
            "The default is the current working directory.",
        )

        self._add_overwrite(parser)
        self._add_args_common(parser)

    def _add_resource_patterns(self, subparser: SubParser[ArgumentParser]) -> None:
        """Add pattern structure to an existing collection.

        Args:
            subparser: The subparser to add pattern structure to
        """
        parser = subparser.add_parser(
            "pattern",
            help="Add a pattern structure to an existing Ansible collection.",
            formatter_class=CustomHelpFormatter,
        )

        parser.add_argument(
            "pattern_name",
            help="The name of the pattern.",
        )
        parser.add_argument(
            "path",
            default="./",
            metavar="path",
            help="The path to the Ansible collection. The default is the "
            "current working directory.",
        )
        self._add_overwrite(parser)
        self._add_args_common(parser)

    def _add_resource_role(self, subparser: SubParser[ArgumentParser]) -> None:
        """Add a role to an existing Ansible collection.

        Args:
            subparser: The subparser to add role to
        """
        parser = subparser.add_parser(
            "role",
            help="Add a role to an existing Ansible collection.",
            formatter_class=CustomHelpFormatter,
        )
        parser.add_argument(
            "role_name",
            help="The name of the role to add.",
        )
        parser.add_argument(
            "path",
            default="./",
            metavar="path",
            help="The path to the Ansible collection. The default is the "
            "current working directory.",
        )

        self._add_overwrite(parser)
        self._add_args_common(parser)

    def _add_plugin(self, subparser: SubParser[ArgumentParser]) -> None:
        """Add a plugin to an Ansible project.

        Args:
            subparser: The subparser to add plugin to
        """
        parser = subparser.add_parser(
            "plugin",
            help="Add a plugin to an Ansible collection.",
            formatter_class=CustomHelpFormatter,
        )
        subparser = parser.add_subparsers(
            dest="plugin_type",
            metavar="plugin-type",
            required=True,
        )

        self._add_plugin_action(subparser=subparser)
        self._add_plugin_filter(subparser=subparser)
        self._add_plugin_lookup(subparser=subparser)
        self._add_plugin_module(subparser=subparser)
        self._add_plugin_test(subparser=subparser)

    def _add_plugin_action(self, subparser: SubParser[ArgumentParser]) -> None:
        """Add an action plugin to an existing Ansible collection project.

        Args:
            subparser: The subparser to add action plugin to
        """
        parser = subparser.add_parser(
            "action",
            help="Add an action plugin to an existing Ansible collection.",
            formatter_class=CustomHelpFormatter,
        )
        self._add_args_common(parser)
        self._add_overwrite(parser)
        self._add_args_plugin_common(parser)

    def _add_plugin_filter(self, subparser: SubParser[ArgumentParser]) -> None:
        """Add a filter plugin to an existing Ansible collection project.

        Args:
            subparser: The subparser to add filter plugin to
        """
        parser = subparser.add_parser(
            "filter",
            help="Add a filter plugin to an existing Ansible collection.",
            formatter_class=CustomHelpFormatter,
        )
        self._add_args_common(parser)
        self._add_overwrite(parser)
        self._add_args_plugin_common(parser)

    def _add_plugin_lookup(self, subparser: SubParser[ArgumentParser]) -> None:
        """Add a lookup plugin to an existing Ansible collection project.

        Args:
            subparser: The subparser to add lookup plugin to
        """
        parser = subparser.add_parser(
            "lookup",
            help="Add a lookup plugin to an existing Ansible collection.",
            formatter_class=CustomHelpFormatter,
        )
        self._add_args_common(parser)
        self._add_overwrite(parser)
        self._add_args_plugin_common(parser)

    def _add_plugin_module(self, subparser: SubParser[ArgumentParser]) -> None:
        """Add a module plugin to an existing Ansible collection project.

        Args:
            subparser: The subparser to add module plugin to
        """
        parser = subparser.add_parser(
            "module",
            help="Add a module plugin to an existing Ansible collection.",
            formatter_class=CustomHelpFormatter,
        )
        self._add_args_common(parser)
        self._add_overwrite(parser)
        self._add_args_plugin_common(parser)

    def _add_plugin_test(self, subparser: SubParser[ArgumentParser]) -> None:
        """Add a test plugin to an existing Ansible collection project.

        Args:
            subparser: The subparser to add test plugin to
        """
        parser = subparser.add_parser(
            "test",
            help="Add a test plugin to an existing Ansible collection.",
            formatter_class=CustomHelpFormatter,
        )
        self._add_args_common(parser)
        self._add_overwrite(parser)
        self._add_args_plugin_common(parser)

    def _add_overwrite(self, parser: ArgumentParser) -> None:
        """Add overwrite and no-overwrite arguments to the parser.

        Args:
            parser: The parser to add overwrite and no_overwrite options
        """
        parser.add_argument(
            "-o",
            "--overwrite",
            default=False,
            dest="overwrite",
            action="store_true",
            help="Overwrite existing files or directories.",
        )
        parser.add_argument(
            "-no",
            "--no-overwrite",
            default=False,
            dest="no_overwrite",
            action="store_true",
            help="Flag that restricts overwriting operation.",
        )

    def _init(self, subparser: SubParser[ArgumentParser]) -> None:
        """Initialize an Ansible project.

        Args:
            subparser: The subparser add init to
        """
        parser = subparser.add_parser(
            "init",
            formatter_class=CustomHelpFormatter,
            help="Initialize a new Ansible project.",
        )
        subparser = parser.add_subparsers(
            dest="project",
            metavar="project-type",
            required=True,
        )

        self._init_collection(subparser=subparser)
        self._init_playbook(subparser=subparser)
        self._init_ee_project(subparser=subparser)

    def _init_collection(self, subparser: SubParser[ArgumentParser]) -> None:
        """Initialize an Ansible collection.

        Args:
            subparser: The subparser to add collection to
        """
        parser = subparser.add_parser(
            "collection",
            help="Create a new Ansible collection project.",
            formatter_class=CustomHelpFormatter,
        )
        parser.add_argument(
            "collection",
            help="The collection name in the format '<namespace>.<name>'.",
            metavar="collection-name",
            type=self._valid_collection_name,
        )
        parser.add_argument(
            "init_path",
            default="./",
            metavar="path",
            nargs="?",
            help="The destination directory for the collection project. The default is the "
            "current working directory.",
        )

        self._add_args_common(parser)
        self._add_args_init_common(parser)

    def _init_playbook(self, subparser: SubParser[ArgumentParser]) -> None:
        """Initialize an Ansible playbook.

        Args:
            subparser: The subparser to add playbook to
        """
        parser = subparser.add_parser(
            "playbook",
            help="Create a new Ansible playbook project.",
            formatter_class=CustomHelpFormatter,
        )

        parser.add_argument(
            "collection",
            help="The name for the playbook adjacent collection in the format"
            " '<namespace>.<name>'.",
            metavar="collection-name",
            type=self._valid_collection_name,
        )

        parser.add_argument(
            "init_path",
            default="./",
            metavar="path",
            nargs="?",
            help="The destination directory for the playbook project. The default is the "
            "current working directory.",
        )
        self._add_args_common(parser)
        self._add_args_init_common(parser)

    def _init_ee_project(self, subparser: SubParser[ArgumentParser]) -> None:
        """Initialize an EE project.

        Args:
            subparser: The subparser to add EE project to
        """
        parser = subparser.add_parser(
            "execution_env",
            help="Create a new execution environment project.",
            formatter_class=CustomHelpFormatter,
        )
        parser.add_argument(
            "init_path",
            metavar="path",
            nargs="?",
            help="The destination directory for the EE project.",
        )

        self._add_args_common(parser)
        self._add_args_init_common(parser)

    def _valid_collection_name(self, collection: str) -> str:
        """Validate the collection name.

        Args:
            collection: The collection name to validate

        Returns:
            The validated collection name
        """
        fqcn = collection.split(".", maxsplit=1)
        expected_parts = 2
        name_filter = re.compile(r"^(?!_)[a-z0-9_]+$")

        if len(fqcn) != expected_parts:
            msg = "Collection name must be in the format '<namespace>.<name>'."
            self.pending_logs.append(Msg(prefix=Level.CRITICAL, message=msg))
        elif not name_filter.match(fqcn[0]) or not name_filter.match(fqcn[1]):
            msg = (
                "Collection name can only contain lower case letters, underscores, and numbers"
                " and cannot begin with an underscore."
            )
            self.pending_logs.append(Msg(prefix=Level.CRITICAL, message=msg))
        elif len(fqcn[0]) <= MIN_COLLECTION_NAME_LEN or len(fqcn[1]) <= MIN_COLLECTION_NAME_LEN:
            msg = "Both the collection namespace and name must be longer than 2 characters."
            self.pending_logs.append(Msg(prefix=Level.CRITICAL, message=msg))
        return collection

    def handle_deprecations(self) -> bool:  # noqa: C901
        """Start parsing args passed from Cli.

        Returns:
            True if parsing can proceed, False otherwise
        """
        parser = argparse.ArgumentParser()
        parser.add_argument("command", help="")
        parser.add_argument("collection", nargs="?", help="")
        parser.add_argument("--project", help="")
        parser.add_argument("--scm-org", help="")
        parser.add_argument("--scm-project", help="")
        parser.add_argument("--init-path", help="")
        args, extras = parser.parse_known_args()

        if args.collection in ["playbook", "collection", "execution_env"]:
            return True
        if args.project:
            msg = "The `project` flag is no longer needed and will be removed."
            self.pending_logs.append(Msg(prefix=Level.WARNING, message=msg))
        if not args.project:
            msg = "The default value `collection` for project type will be removed."
            self.pending_logs.append(Msg(prefix=Level.WARNING, message=msg))
            args.project = "collection"
        if args.scm_org:
            msg = "The `scm-org` flag is no longer needed and will be removed."
            self.pending_logs.append(Msg(prefix=Level.WARNING, message=msg))
        if args.scm_project:
            msg = "The `scm-project` flag is no longer needed and will be removed."
            self.pending_logs.append(Msg(prefix=Level.WARNING, message=msg))
        if args.init_path:
            msg = "The `init-path` flag is no longer needed and will be removed."
            self.pending_logs.append(Msg(prefix=Level.WARNING, message=msg))

        exit_msg = "The CLI has changed. Please refer to `--help` for the new syntax."
        if args.project == "ansible-project":
            args.project = "playbook"
            if not args.scm_org or not args.scm_project:
                self.pending_logs.append(Msg(prefix=Level.CRITICAL, message=exit_msg))
                return False
            msg = "The `ansible-project` project type is deprecated. Please use `playbook`."
            self.pending_logs.append(Msg(prefix=Level.WARNING, message=msg))
            args.collection = f"{args.scm_org}.{args.scm_project}"
        if args.project == "collection" and not args.collection:
            self.pending_logs.append(Msg(prefix=Level.CRITICAL, message=exit_msg))
            return False
        # ansible-creator init collection, ansible-creator init playbook

        base_cli = ["ansible-creator", args.command, args.project, args.collection]
        if args.init_path:
            base_cli.append(args.init_path)
        new_cli = base_cli + extras
        hint = f"Please use the following command in the future: `{' '.join(new_cli)}`"
        self.pending_logs.append(Msg(prefix=Level.HINT, message=hint))
        sys.argv = new_cli
        return True


class ArgumentParser(argparse.ArgumentParser):
    """A custom argument parser."""

    def add_argument(  # type: ignore[override]
        self,
        *args: Any,  # noqa: ANN401
        **kwargs: Any,  # noqa: ANN401
    ) -> None:
        """Add an argument.

        Args:
            *args: The arguments
            **kwargs: The keyword arguments
        """
        if "choices" in kwargs:
            kwargs["help"] += f" (choices: {', '.join(kwargs['choices'])})"
        if "default" in kwargs and kwargs["default"] != "==SUPPRESS==":
            kwargs["help"] += f" (default: {kwargs['default']})"
        kwargs["help"] = kwargs["help"][0].upper() + kwargs["help"][1:]
        super().add_argument(*args, **kwargs)

    def add_argument_group(
        self,
        *args: Any,  # noqa: ANN401
        **kwargs: Any,  # noqa: ANN401
    ) -> argparse._ArgumentGroup:
        """Add an argument group.

        Args:
            *args: The arguments
            **kwargs: The keyword arguments

        Returns:
            The argument group
        """
        group = super().add_argument_group(*args, **kwargs)
        if group.title:
            group.title = group.title.capitalize()
        return group


if TYPE_CHECKING:
    SubParser: TypeAlias = argparse._SubParsersAction  # noqa: SLF001


class CustomHelpFormatter(HelpFormatter):
    """A custom help formatter."""

    def __init__(self, prog: str) -> None:
        """Initialize the help formatter.

        Args:
            prog: The program name
        """
        long_string = "--abc  --really_really_really_log"
        # 3 here accounts for the spaces in the ljust(6) below
        HelpFormatter.__init__(
            self,
            prog=prog,
            indent_increment=1,
            max_help_position=len(long_string) + 3,
        )

    def _format_action_invocation(
        self,
        action: argparse.Action,
    ) -> str:
        """Format the action invocation.

        Args:
            action: The action to format

        Raises:
            ValueError: If more than 2 options are given

        Returns:
            The formatted action invocation
        """
        if not action.option_strings:
            default = self._get_default_metavar_for_positional(action)
            (metavar,) = self._metavar_formatter(action, default)(1)
            return metavar

        if len(action.option_strings) == 1:
            return action.option_strings[0]

        max_variations = 2
        if len(action.option_strings) == max_variations:
            # Account for a --1234 --long-option-name
            return f"{action.option_strings[0].ljust(6)} {action.option_strings[1]}"
        msg = "Too many option strings"
        raise ValueError(msg)

    def add_arguments(self, actions: Iterable[argparse.Action]) -> None:
        """Add arguments sorted by option strings.

        Args:
            actions: The actions to add
        """
        actions = sorted(actions, key=attrgetter("option_strings"))
        super().add_arguments(actions)<|MERGE_RESOLUTION|>--- conflicted
+++ resolved
@@ -211,13 +211,9 @@
         )
         self._add_resource_devcontainer(subparser=subparser)
         self._add_resource_devfile(subparser=subparser)
-<<<<<<< HEAD
-=======
-        self._add_resource_play_argspec(subparser=subparser)
-        self._add_resource_role(subparser=subparser)
->>>>>>> 301cae55
         self._add_resource_execution_env(subparser=subparser)
         self._add_resource_patterns(subparser=subparser)
+        self._add_resource_play_argspec(subparser=subparser)
         self._add_resource_role(subparser=subparser)
 
     def _add_resource_devcontainer(self, subparser: SubParser[ArgumentParser]) -> None:
@@ -274,10 +270,55 @@
         self._add_overwrite(parser)
         self._add_args_common(parser)
 
-<<<<<<< HEAD
     def _add_resource_execution_env(self, subparser: SubParser[ArgumentParser]) -> None:
         """Add execution environment sample file to an existing path.
-=======
+
+        Args:
+            subparser: The subparser to add execution environment file to
+        """
+        parser = subparser.add_parser(
+            "execution-environment",
+            help="Add a sample execution-environment.yml file to an existing path.",
+            formatter_class=CustomHelpFormatter,
+        )
+
+        parser.add_argument(
+            "path",
+            default="./",
+            metavar="path",
+            help="The destination directory for the execution environment file. "
+            "The default is the current working directory.",
+        )
+
+        self._add_overwrite(parser)
+        self._add_args_common(parser)
+
+    def _add_resource_patterns(self, subparser: SubParser[ArgumentParser]) -> None:
+        """Add pattern structure to an existing collection.
+
+        Args:
+            subparser: The subparser to add pattern structure to
+        """
+        parser = subparser.add_parser(
+            "pattern",
+            help="Add a pattern structure to an existing Ansible collection.",
+            formatter_class=CustomHelpFormatter,
+        )
+
+        parser.add_argument(
+            "pattern_name",
+            help="The name of the pattern.",
+        )
+        parser.add_argument(
+            "path",
+            default="./",
+            metavar="path",
+            help="The path to the Ansible collection. The default is the "
+            "current working directory.",
+        )
+        self._add_overwrite(parser)
+        self._add_args_common(parser)
+
     def _add_resource_play_argspec(self, subparser: SubParser[ArgumentParser]) -> None:
         """Add example playbook argspec files to an existing Ansible project.
 
@@ -298,56 +339,6 @@
             "current working directory.",
         )
 
-        self._add_overwrite(parser)
-        self._add_args_common(parser)
-
-    def _add_resource_role(self, subparser: SubParser[ArgumentParser]) -> None:
-        """Add a role to an existing Ansible collection.
->>>>>>> 301cae55
-
-        Args:
-            subparser: The subparser to add execution environment file to
-        """
-        parser = subparser.add_parser(
-            "execution-environment",
-            help="Add a sample execution-environment.yml file to an existing path.",
-            formatter_class=CustomHelpFormatter,
-        )
-
-        parser.add_argument(
-            "path",
-            default="./",
-            metavar="path",
-            help="The destination directory for the execution environment file. "
-            "The default is the current working directory.",
-        )
-
-        self._add_overwrite(parser)
-        self._add_args_common(parser)
-
-    def _add_resource_patterns(self, subparser: SubParser[ArgumentParser]) -> None:
-        """Add pattern structure to an existing collection.
-
-        Args:
-            subparser: The subparser to add pattern structure to
-        """
-        parser = subparser.add_parser(
-            "pattern",
-            help="Add a pattern structure to an existing Ansible collection.",
-            formatter_class=CustomHelpFormatter,
-        )
-
-        parser.add_argument(
-            "pattern_name",
-            help="The name of the pattern.",
-        )
-        parser.add_argument(
-            "path",
-            default="./",
-            metavar="path",
-            help="The path to the Ansible collection. The default is the "
-            "current working directory.",
-        )
         self._add_overwrite(parser)
         self._add_args_common(parser)
 
