# Version created and populated by setuptools_scm
/src/ansible_creator/_version.py

dist/

build/

*.egg-info

*.ruff_cache/

*.mypy_cache/

*.pytest_cache/

*.tox/

__pycache__/
.cache
_readthedocs
<<<<<<< HEAD

.coverage

coverage.xml

htmlcov/
=======
.coverage
coverage.xml
>>>>>>> 8c93887d
<|MERGE_RESOLUTION|>--- conflicted
+++ resolved
@@ -18,14 +18,5 @@
 __pycache__/
 .cache
 _readthedocs
-<<<<<<< HEAD
-
 .coverage
-
-coverage.xml
-
-htmlcov/
-=======
-.coverage
-coverage.xml
->>>>>>> 8c93887d
+coverage.xml