"""Unit tests for ansible-creator init."""

from __future__ import annotations

import re

from filecmp import dircmp

import pytest

from ansible_creator.config import Config
from ansible_creator.exceptions import CreatorError
from ansible_creator.output import Output
from ansible_creator.subcommands.init import Init
from ansible_creator.utils import TermFeatures

from tests.defaults import FIXTURES_DIR


@pytest.fixture()
def cli_args_for_collection(tmp_path) -> dict:
    """Create an Init class object as fixture.

    :param tmp_path: App configuration object.
    """
    return {
        "creator_version": "0.0.1",
        "json": True,
        "log_append": True,
        "log_file": tmp_path / "ansible-creator.log",
        "log_level": "debug",
        "no_ansi": False,
        "subcommand": "init",
        "verbose": 0,
        "collection": "testorg.testcol",
<<<<<<< HEAD
        "init_path": tmp_path,
        "project": "collection",  # default value
    }


@pytest.fixture()
def cli_args_for_ansible_project(tmp_path) -> dict:
    """Create an Init class object as fixture.

    :param tmp_path: App configuration object.
    """
    return {
        "creator_version": "0.0.1",
        "json": True,
        "log_append": True,
        "log_file": tmp_path / "ansible-creator.log",
        "log_level": "debug",
        "no_ansi": False,
        "subcommand": "init",
        "verbose": 0,
        "collection": None,
        "init_path": tmp_path / "new_project",
        "project": "ansible-project",
=======
        "init_path": tmp_path / "testorg" / "testcol",
>>>>>>> 8178ec77
    }


@pytest.fixture()
def output(tmp_path) -> Output:
    """Create an Output class object as fixture.

    :param tmp_path: App configuration object.
    """
    return Output(
        display="text",
        log_file=str(tmp_path) + "ansible-creator.log",
        log_level="notset",
        log_append="false",
        term_features=TermFeatures(color=False, links=False),
        verbosity=0,
    )


def test_run_success_for_collection(
    capsys,
    tmp_path,
    cli_args_for_collection,
    output,
) -> None:
    """Test Init.run()."""
    # successfully create new collection
    init = Init(
        Config(**cli_args_for_collection),
        output=output,
    )
    init.run()
    result = capsys.readouterr().out

    # check stdout
    assert re.search("Note: collection testorg.testcol created", result) is not None

    # recursively assert files created
    dircmp(str(tmp_path), str(FIXTURES_DIR / "collection")).report_full_closure()
    captured = capsys.readouterr()
    assert re.search("Differing files|Only in", captured.out) is None, captured.out

    # fail to override existing collection with force=false (default)
    fail_msg = (
        f"The directory {tmp_path}/testorg/testcol already exists."
        "\nYou can use --force to re-initialize this directory."
        "\nHowever it will delete ALL existing contents in it."
    )
    with pytest.raises(CreatorError, match=fail_msg):
        init.run()

    # override existing collection with force=true
    cli_args_for_collection["force"] = True
    init = Init(
        Config(**cli_args_for_collection),
        output=output,
    )
    init.run()
    result = capsys.readouterr().out
    assert (
        re.search("Warning: re-initializing existing directory", result) is not None
    ), result


def test_run_success_ansible_project(
    capsys,
    tmp_path,
    cli_args_for_ansible_project,
    output,
) -> None:
    """Test Init.run()."""
    # successfully create new ansible-project
    init = Init(
        Config(**cli_args_for_ansible_project),
        output=output,
    )
    init.run()
    result = capsys.readouterr().out

    # check stdout
    assert re.search("Note: ansible project created", result) is not None

    # # recursively assert files created
    # dircmp(str(tmp_path / "new_project"), str(FIXTURES_DIR / "project" / "ansible_project")).report_full_closure()
    # captured = capsys.readouterr()
    # assert re.search("Differing files|Only in", captured.out) is None, captured.out

    # fail to override existing ansible-project directory with force=false (default)
    fail_msg = (
        f"The directory {tmp_path}/new_project already exists."
        "\nYou can use --force to re-initialize this directory."
        "\nHowever it will delete ALL existing contents in it."
    )
    with pytest.raises(CreatorError, match=fail_msg):
        init.run()

    # override existing ansible-project directory with force=true
    cli_args_for_ansible_project["force"] = True
    init = Init(
        Config(**cli_args_for_ansible_project),
        output=output,
    )
    init.run()
    result = capsys.readouterr().out
    assert (
        re.search("Warning: re-initializing existing directory", result) is not None
    ), result<|MERGE_RESOLUTION|>--- conflicted
+++ resolved
@@ -33,8 +33,7 @@
         "subcommand": "init",
         "verbose": 0,
         "collection": "testorg.testcol",
-<<<<<<< HEAD
-        "init_path": tmp_path,
+        "init_path": tmp_path / "testorg" / "testcol",
         "project": "collection",  # default value
     }
 
@@ -57,9 +56,6 @@
         "collection": None,
         "init_path": tmp_path / "new_project",
         "project": "ansible-project",
-=======
-        "init_path": tmp_path / "testorg" / "testcol",
->>>>>>> 8178ec77
     }
 
 
