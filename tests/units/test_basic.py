--- conflicted
+++ resolved
@@ -482,12 +482,8 @@
         AssertionError: If the assertion fails.
     """
     arg_parts = args.split()
-<<<<<<< HEAD
     resource = arg_parts[2]
     if resource in ("dummy"):
-=======
-    if len(arg_parts) == 0:
->>>>>>> 342517ee
         assert True
     else:
         if resource in ("devcontainer", "devfile"):
