# cspell: ignore dcmp, subdcmp
# pylint: disable=C0302
"""Unit tests for ansible-creator add."""

from __future__ import annotations

import json
import re
import shutil
import subprocess
import sys

from filecmp import cmp, dircmp
from typing import TYPE_CHECKING, Any, TypedDict

import pytest
import yaml

from ansible_creator.config import Config
from ansible_creator.exceptions import CreatorError


if TYPE_CHECKING:
    from pathlib import Path

    from ansible_creator.output import Output

from ansible_creator.subcommands.add import Add
from tests.defaults import FIXTURES_DIR


class ConfigDict(TypedDict):
    """Type hint for Config dictionary.

    Attributes:
        creator_version: The version of the creator.
        output: The output object to use for logging.
        subcommand: The subcommand to execute.
        resource_type: The type of resource to be scaffolded.
        plugin_type: The type of the plugin to be scaffolded.
        plugin_name: The name of the plugin to be scaffolded.
        type: The type of the project for which the resource is being scaffolded.
        path: The file path where the resource should be added.
        force: Force overwrite of existing directory.
        overwrite: To overwrite files in an existing directory.
        no_overwrite: To not overwrite files in an existing directory.
        image: The image to be used while scaffolding devcontainer.
    """

    creator_version: str
    output: Output
    subcommand: str
    resource_type: str
    plugin_type: str
    plugin_name: str
    type: str
    path: str
    force: bool
    overwrite: bool
    no_overwrite: bool
    image: str


@pytest.fixture(name="cli_args")
def fixture_cli_args(tmp_path: Path, output: Output) -> ConfigDict:
    """Create a dict to use for a Add class object as fixture.

    Args:
        tmp_path: Temporary directory path.
        output: Output class object.

    Returns:
        dict: Dictionary, partial Add class object.
    """
    return {
        "creator_version": "0.0.1",
        "output": output,
        "subcommand": "add",
        "type": "resource",
        "resource_type": "",
        "plugin_type": "",
        "plugin_name": "hello_world",
        "path": str(tmp_path),
        "force": False,
        "overwrite": False,
        "no_overwrite": False,
        "image": "",
    }


def has_differences(dcmp: dircmp[str], errors: list[str]) -> list[str]:
    """Recursively check for differences in dircmp object.

    Args:
        dcmp: dircmp object.
        errors: List of errors.

    Returns:
        list: List of errors.
    """
    errors.extend([f"Only in {dcmp.left}: {f}" for f in dcmp.left_only])
    errors.extend([f"Only in {dcmp.right}: {f}" for f in dcmp.right_only])
    errors.extend(
        [f"Differing files: {dcmp.left}/{f} {dcmp.right}/{f}" for f in dcmp.diff_files],
    )
    for subdcmp in dcmp.subdirs.values():
        errors = has_differences(subdcmp, errors)
    return errors


def test_run_success_add_devfile(
    capsys: pytest.CaptureFixture[str],
    tmp_path: Path,
    cli_args: ConfigDict,
    monkeypatch: pytest.MonkeyPatch,
) -> None:
    """Test Add.run().

    Successfully add devfile to path

    Args:
        capsys: Pytest fixture to capture stdout and stderr.
        tmp_path: Temporary directory path.
        cli_args: Dictionary, partial Add class object.
        monkeypatch: Pytest monkeypatch fixture.

    Raises:
        AssertionError: If the assertion fails.
    """
    cli_args["resource_type"] = "devfile"
    add = Add(
        Config(**cli_args),
    )

    # Mock the "unique_name_in_devfile" method
    def mock_unique_name_in_devfile() -> str:
        """Mock function to generate a unique name for use in a devfile.

        Returns:
            str: A placeholder name, "testorg".
        """
        return "testorg"

    with pytest.MonkeyPatch.context() as mp:
        # Apply the mock
        mp.setattr(
            Add,
            "unique_name_in_devfile",
            staticmethod(mock_unique_name_in_devfile),
        )
        add.run()
    result = capsys.readouterr().out
    assert re.search("Note: Resource added to", result) is not None

    expected_devfile = tmp_path / "devfile.yaml"
    effective_devfile = FIXTURES_DIR / "common" / "devfile" / "devfile.yaml"
    cmp_result = cmp(expected_devfile, effective_devfile, shallow=False)
    assert cmp_result

    conflict_file = tmp_path / "devfile.yaml"
    conflict_file.write_text("schemaVersion: 2.2.2")

    # expect a CreatorError when the response to overwrite is no.
    monkeypatch.setattr("builtins.input", lambda _: "n")
    fail_msg = (
        "The destination directory contains files that will be overwritten."
        " Please re-run ansible-creator with --overwrite to continue."
    )
    with pytest.raises(
        CreatorError,
        match=fail_msg,
    ):
        add.run()

    # expect a warning followed by devfile resource creation msg
    # when response to overwrite is yes.
    monkeypatch.setattr("builtins.input", lambda _: "y")
    add.run()
    result = capsys.readouterr().out
    assert (
        re.search(
            "already exists",
            result,
        )
        is not None
    ), result
    assert re.search("Note: Resource added to", result) is not None


def test_run_error_no_overwrite(
    capsys: pytest.CaptureFixture[str],
    tmp_path: Path,
    cli_args: ConfigDict,
) -> None:
    """Test Add.run().

    Successfully add devfile to path

    Args:
        capsys: Pytest fixture to capture stdout and stderr.
        tmp_path: Temporary directory path.
        cli_args: Dictionary, partial Add class object.

    Raises:
        AssertionError: If the assertion fails.
    """
    cli_args["resource_type"] = "devfile"
    add = Add(
        Config(**cli_args),
    )

    # Mock the "unique_name_in_devfile" method
    def mock_unique_name_in_devfile() -> str:
        """Mock function to generate a unique name for use in a devfile.

        Returns:
            str: A placeholder name, "testorg".
        """
        return "testorg"

    with pytest.MonkeyPatch.context() as mp:
        # Apply the mock
        mp.setattr(
            Add,
            "unique_name_in_devfile",
            staticmethod(mock_unique_name_in_devfile),
        )
        add.run()
    result = capsys.readouterr().out
    assert re.search("Note: Resource added to", result) is not None

    expected_devfile = tmp_path / "devfile.yaml"
    effective_devfile = FIXTURES_DIR / "common" / "devfile" / "devfile.yaml"
    cmp_result = cmp(expected_devfile, effective_devfile, shallow=False)
    assert cmp_result

    conflict_file = tmp_path / "devfile.yaml"
    conflict_file.write_text("schemaVersion: 2.2.2")

    cli_args["no_overwrite"] = True
    add = Add(
        Config(**cli_args),
    )
    with pytest.raises(CreatorError) as exc_info:
        add.run()
    assert "Please re-run ansible-creator with --overwrite to continue." in str(exc_info.value)


def test_error_invalid_path(
    cli_args: ConfigDict,
) -> None:
    """Test Add.run().

    Successfully add devfile to path

    Args:
        cli_args: Dictionary, partial Add class object.

    Raises:
        AssertionError: If the assertion fails.
    """
    cli_args["resource_type"] = "devfile"
    cli_args["path"] = "/invalid"
    add = Add(
        Config(**cli_args),
    )

    with pytest.raises(CreatorError) as exc_info:
        add.run()
    assert "does not exist. Please provide an existing directory" in str(exc_info.value)


def test_error_invalid_collection_path(
    cli_args: ConfigDict,
) -> None:
    """Test Add.run().

    Check if collection exists.

    Args:
        cli_args: Dictionary, partial Add class object.

    Raises:
        AssertionError: If the assertion fails.
    """
    cli_args["plugin_type"] = "lookup"
    add = Add(
        Config(**cli_args),
    )

    with pytest.raises(CreatorError) as exc_info:
        add.run()
    assert (
        "is not a valid Ansible collection path. "
        "Please provide the root path of a valid ansible collection."
    ) in str(
        exc_info.value,
    )


def test_run_error_unsupported_resource_type(
    cli_args: ConfigDict,
    monkeypatch: pytest.MonkeyPatch,
) -> None:
    """Test Add.run() with an unsupported resource type.

    This test checks if the CreatorError is raised when an unsupported
    resource type is provided.

    Args:
        cli_args: Dictionary, partial Add class object.
        monkeypatch: Pytest monkeypatch fixture.

    Raises:
        AssertionError: If the assertion fails.
    """
    cli_args["resource_type"] = "devfile"
    add = Add(
        Config(**cli_args),
    )
    # Mock the _resource_type to bypass the validation step
    monkeypatch.setattr(add, "_resource_type", "unsupported_type")

    # Expect a CreatorError with the appropriate message
    with pytest.raises(CreatorError) as exc_info:
        add.run()
    assert "Unsupported resource type: unsupported_type" in str(exc_info.value)


def test_run_success_add_devcontainer(
    capsys: pytest.CaptureFixture[str],
    tmp_path: Path,
    cli_args: ConfigDict,
    monkeypatch: pytest.MonkeyPatch,
) -> None:
    """Test Add.run() for adding a devcontainer.

    Successfully adds devcontainer to path.

    Args:
        capsys: Pytest fixture to capture stdout and stderr.
        tmp_path: Temporary directory path.
        cli_args: Dictionary, partial Add class object.
        monkeypatch: Pytest monkeypatch fixture.

    Raises:
        AssertionError: If the assertion fails.
    """
    # Set the resource_type to devcontainer
    cli_args["resource_type"] = "devcontainer"
    cli_args["image"] = "auto"
    add = Add(
        Config(**cli_args),
    )
    add.run()
    result = capsys.readouterr().out
    assert re.search("Note: Resource added to", result) is not None

    # Verify the generated devcontainer files match the expected structure
    expected_devcontainer = tmp_path / ".devcontainer"
    effective_devcontainer = FIXTURES_DIR / "collection" / "testorg" / "testcol" / ".devcontainer"

    cmp_result = dircmp(expected_devcontainer, effective_devcontainer)
    diff = has_differences(dcmp=cmp_result, errors=[])
    assert diff == [], diff

    # Test for overwrite prompt and failure with no overwrite option
    conflict_file = tmp_path / ".devcontainer" / "devcontainer.json"
    conflict_file.write_text('{ "name": "conflict" }')

    # expect a CreatorError when the response to overwrite is no.
    monkeypatch.setattr("builtins.input", lambda _: "n")
    fail_msg = (
        "The destination directory contains files that will be overwritten."
        " Please re-run ansible-creator with --overwrite to continue."
    )
    with pytest.raises(
        CreatorError,
        match=fail_msg,
    ):
        add.run()

    # expect a warning followed by devcontainer resource creation msg
    # when response to overwrite is yes.
    monkeypatch.setattr("builtins.input", lambda _: "y")
    add.run()
    result = capsys.readouterr().out
    assert (
        re.search(
            "already exists",
            result,
        )
        is not None
    ), result
    assert re.search("Note: Resource added to", result) is not None


# Skip this test on macOS due to unavailability of docker on macOS GHA runners
@pytest.mark.skipif(sys.platform == "darwin", reason="Skip test on macOS")
def test_devcontainer_usability(
    capsys: pytest.CaptureFixture[str],
    tmp_path: Path,
    cli_args: ConfigDict,
) -> None:
    """Test Add.run() for adding a devcontainer.

    Successfully adds devcontainer to path.

    Args:
        capsys: Pytest fixture to capture stdout and stderr.
        tmp_path: Temporary directory path.
        cli_args: Dictionary, partial Add class object.

    Raises:
        AssertionError: If the assertion fails.
        FileNotFoundError: If the 'npm' or 'docker' executable is not found in the PATH.
    """
    # Set the resource_type to devcontainer
    cli_args["resource_type"] = "devcontainer"
    cli_args["image"] = "auto"
    add = Add(
        Config(**cli_args),
    )
    add.run()
    result = capsys.readouterr().out
    assert re.search("Note: Resource added to", result) is not None

    npm_executable = shutil.which("npm")
    if not npm_executable:
        err = "npm executable not found in PATH"
        raise FileNotFoundError(err)

    # Start the devcontainer using devcontainer CLI
    devcontainer_up_cmd = (
        f"devcontainer up --workspace-folder {tmp_path} --remove-existing-container"
    )
    devcontainer_up_output = subprocess.run(  # noqa: S603
        [
            npm_executable,
            "exec",
            "-c",
            devcontainer_up_cmd,
        ],
        capture_output=True,
        text=True,
        check=True,
    )
    assert devcontainer_up_output.returncode == 0

    devcontainer_id = json.loads(devcontainer_up_output.stdout.strip("\n")).get("containerId")

    # Execute the command within the container
    devcontainer_exec_cmd = f"devcontainer exec --container-id {devcontainer_id} adt --version"
    devcontainer_exec_output = subprocess.run(  # noqa: S603
        [npm_executable, "exec", "-c", devcontainer_exec_cmd],
        capture_output=True,
        text=True,
        check=True,
    )
    assert devcontainer_exec_output.returncode == 0

    docker_executable = shutil.which("docker")
    if not docker_executable:
        err = "docker executable not found in PATH"
        raise FileNotFoundError(err)
    # Stop devcontainer
    stop_container = subprocess.run(  # noqa: S603
        [docker_executable, "rm", "-f", devcontainer_id],
        capture_output=True,
        text=True,
        check=True,
    )
    assert stop_container.returncode == 0


def test_run_success_add_plugin_filter(
    capsys: pytest.CaptureFixture[str],
    tmp_path: Path,
    cli_args: ConfigDict,
    monkeypatch: pytest.MonkeyPatch,
) -> None:
    """Test Add.run().

    Successfully add plugin to path
    Args:
        capsys: Pytest fixture to capture stdout and stderr.
        tmp_path: Temporary directory path.
        cli_args: Dictionary, partial Add class object.
        monkeypatch: Pytest monkeypatch fixture.

    Raises:
        AssertionError: If the assertion fails.
    """
    cli_args["plugin_type"] = "filter"
    cli_args["plugin_name"] = "sample_filter"
    add = Add(
        Config(**cli_args),
    )

    # Mock the "_check_collection_path" method
    def mock_check_collection_path() -> None:
        """Mock function to skip checking collection path."""

    monkeypatch.setattr(
        Add,
        "_check_collection_path",
        staticmethod(mock_check_collection_path),
    )
    add.run()
    result = capsys.readouterr().out
    assert re.search("Note: Filter plugin added to", result) is not None

    expected_file = tmp_path / "plugins" / "filter" / "sample_filter.py"
    effective_file = (
        FIXTURES_DIR
        / "collection"
        / "testorg"
        / "testcol"
        / "plugins"
        / "filter"
        / "sample_filter.py"
    )
    cmp_result = cmp(expected_file, effective_file, shallow=False)
    assert cmp_result

    conflict_file = tmp_path / "plugins" / "filter" / "sample_filter.py"
    conflict_file.write_text("Author: Your Name")

    # expect a CreatorError when the response to overwrite is no.
    monkeypatch.setattr("builtins.input", lambda _: "n")
    fail_msg = (
        "The destination directory contains files that will be overwritten."
        " Please re-run ansible-creator with --overwrite to continue."
    )
    with pytest.raises(
        CreatorError,
        match=fail_msg,
    ):
        add.run()

    # expect a warning followed by filter plugin addition msg
    # when response to overwrite is yes.
    monkeypatch.setattr("builtins.input", lambda _: "y")
    add.run()
    result = capsys.readouterr().out
    assert (
        re.search(
            "already exists",
            result,
        )
        is not None
    ), result
    assert re.search("Note: Filter plugin added to", result) is not None


def test_run_success_add_plugin_lookup(
    capsys: pytest.CaptureFixture[str],
    tmp_path: Path,
    cli_args: ConfigDict,
    monkeypatch: pytest.MonkeyPatch,
) -> None:
    """Test Add.run().

    Successfully add plugin to path

    Args:
        capsys: Pytest fixture to capture stdout and stderr.
        tmp_path: Temporary directory path.
        cli_args: Dictionary, partial Add class object.
        monkeypatch: Pytest monkeypatch fixture.

    Raises:
        AssertionError: If the assertion fails.
    """
    cli_args["plugin_type"] = "lookup"
    cli_args["plugin_name"] = "sample_lookup"
    add = Add(
        Config(**cli_args),
    )

    # Mock the "_check_collection_path" method
    def mock_check_collection_path() -> None:
        """Mock function to skip checking collection path."""

    monkeypatch.setattr(
        Add,
        "_check_collection_path",
        staticmethod(mock_check_collection_path),
    )
    add.run()
    result = capsys.readouterr().out
    assert re.search("Note: Lookup plugin added to", result) is not None

    expected_file = tmp_path / "plugins" / "lookup" / "sample_lookup.py"
    effective_file = (
        FIXTURES_DIR
        / "collection"
        / "testorg"
        / "testcol"
        / "plugins"
        / "lookup"
        / "sample_lookup.py"
    )
    cmp_result = cmp(expected_file, effective_file, shallow=False)
    assert cmp_result

    conflict_file = tmp_path / "plugins" / "lookup" / "sample_lookup.py"
    conflict_file.write_text("Author: Your Name")

    # expect a CreatorError when the response to overwrite is no.
    monkeypatch.setattr("builtins.input", lambda _: "n")
    fail_msg = (
        "The destination directory contains files that will be overwritten."
        " Please re-run ansible-creator with --overwrite to continue."
    )
    with pytest.raises(
        CreatorError,
        match=fail_msg,
    ):
        add.run()

    # expect a warning followed by lookup plugin addition msg
    # when response to overwrite is yes.
    monkeypatch.setattr("builtins.input", lambda _: "y")
    add.run()
    result = capsys.readouterr().out
    assert (
        re.search(
            "already exists",
            result,
        )
        is not None
    ), result
    assert re.search("Note: Lookup plugin added to", result) is not None


def test_run_success_add_plugin_action(
    capsys: pytest.CaptureFixture[str],
    tmp_path: Path,
    cli_args: ConfigDict,
    monkeypatch: pytest.MonkeyPatch,
) -> None:
    """Test Add.run().

    Successfully add plugin to path
    Args:
        capsys: Pytest fixture to capture stdout and stderr.
        tmp_path: Temporary directory path.
        cli_args: Dictionary, partial Add class object.
        monkeypatch: Pytest monkeypatch fixture.

    Raises:
        AssertionError: If the assertion fails.
    """
    cli_args["plugin_type"] = "action"
    cli_args["plugin_name"] = "sample_action"
    add = Add(
        Config(**cli_args),
    )

    # Mock the "_check_collection_path" method
    def mock_check_collection_path() -> None:
        """Mock function to skip checking collection path."""

    monkeypatch.setattr(
        Add,
        "_check_collection_path",
        staticmethod(mock_check_collection_path),
    )

    # Mock the "update_galaxy_dependency" method
    def mock_update_galaxy_dependency() -> None:
        """Mock function to skip updating galaxy file."""

    monkeypatch.setattr(
        Add,
        "update_galaxy_dependency",
        staticmethod(mock_update_galaxy_dependency),
    )

    add.run()
    result = capsys.readouterr().out
    assert re.search("Note: Action plugin added to", result) is not None

    expected_plugin_file = tmp_path / "plugins" / "action" / "sample_action.py"
    expected_module_file = tmp_path / "plugins" / "modules" / "sample_action.py"
    effective_plugin_file = (
        FIXTURES_DIR
        / "collection"
        / "testorg"
        / "testcol"
        / "plugins"
        / "action"
        / "sample_action.py"
    )
    effective_module_file = (
        FIXTURES_DIR
        / "collection"
        / "testorg"
        / "testcol"
        / "plugins"
        / "modules"
        / "sample_action.py"
    )
    cmp_result1 = cmp(expected_plugin_file, effective_plugin_file, shallow=False)
    cmp_result2 = cmp(expected_module_file, effective_module_file, shallow=False)
    assert cmp_result1, cmp_result2


def test_run_success_add_plugin_module(
    capsys: pytest.CaptureFixture[str],
    tmp_path: Path,
    cli_args: ConfigDict,
    monkeypatch: pytest.MonkeyPatch,
) -> None:
    """Test Add.run().

    Successfully add plugin to path

    Args:
        capsys: Pytest fixture to capture stdout and stderr.
        tmp_path: Temporary directory path.
        cli_args: Dictionary, partial Add class object.
        monkeypatch: Pytest monkeypatch fixture.

    Raises:
        AssertionError: If the assertion fails.
    """
    cli_args["plugin_type"] = "module"
    cli_args["plugin_name"] = "sample_module"
    add = Add(
        Config(**cli_args),
    )

    # Mock the "_check_collection_path" method
    def mock_check_collection_path() -> None:
        """Mock function to skip checking collection path."""

    monkeypatch.setattr(
        Add,
        "_check_collection_path",
        staticmethod(mock_check_collection_path),
    )
    add.run()
    result = capsys.readouterr().out
    assert re.search("Note: Module plugin added to", result) is not None

    expected_file = tmp_path / "plugins" / "modules" / "sample_module.py"
    effective_file = (
        FIXTURES_DIR
        / "collection"
        / "testorg"
        / "testcol"
        / "plugins"
        / "modules"
        / "sample_module.py"
    )
    cmp_result = cmp(expected_file, effective_file, shallow=False)
    assert cmp_result

    conflict_file = tmp_path / "plugins" / "modules" / "sample_module.py"
    conflict_file.write_text("Author: Your Name")

    # expect a CreatorError when the response to overwrite is no.
    monkeypatch.setattr("builtins.input", lambda _: "n")
    fail_msg = (
        "The destination directory contains files that will be overwritten."
        " Please re-run ansible-creator with --overwrite to continue."
    )
    with pytest.raises(
        CreatorError,
        match=fail_msg,
    ):
        add.run()

    # expect a warning followed by module plugin addition msg
    # when response to overwrite is yes.
    monkeypatch.setattr("builtins.input", lambda _: "y")
    add.run()
    result = capsys.readouterr().out
    assert (
        re.search(
            "already exists",
            result,
        )
        is not None
    ), result
    assert re.search("Note: Module plugin added to", result) is not None


def test_run_success_add_plugin_test(
    capsys: pytest.CaptureFixture[str],
    tmp_path: Path,
    cli_args: ConfigDict,
    monkeypatch: pytest.MonkeyPatch,
) -> None:
    """Test Add.run().

    Successfully add plugin to path

    Args:
        capsys: Pytest fixture to capture stdout and stderr.
        tmp_path: Temporary directory path.
        cli_args: Dictionary, partial Add class object.
        monkeypatch: Pytest monkeypatch fixture.

    Raises:
        AssertionError: If the assertion fails.
    """
    cli_args["plugin_type"] = "test"
    cli_args["plugin_name"] = "sample_test"
    add = Add(
        Config(**cli_args),
    )

    # Mock the "_check_collection_path" method
    def mock_check_collection_path() -> None:
        """Mock function to skip checking collection path."""

    monkeypatch.setattr(
        Add,
        "_check_collection_path",
        staticmethod(mock_check_collection_path),
    )
    add.run()
    result = capsys.readouterr().out
    assert re.search("Note: Test plugin added to", result) is not None

    expected_file = tmp_path / "plugins" / "test" / "sample_test.py"
    effective_file = (
        FIXTURES_DIR / "collection" / "testorg" / "testcol" / "plugins" / "test" / "sample_test.py"
    )
    cmp_result = cmp(expected_file, effective_file, shallow=False)
    assert cmp_result

    conflict_file = tmp_path / "plugins" / "test" / "sample_test.py"
    conflict_file.write_text("Author: Your Name")

    # expect a CreatorError when the response to overwrite is no.
    monkeypatch.setattr("builtins.input", lambda _: "n")
    fail_msg = (
        "The destination directory contains files that will be overwritten."
        " Please re-run ansible-creator with --overwrite to continue."
    )
    with pytest.raises(
        CreatorError,
        match=fail_msg,
    ):
        add.run()

    # expect a warning followed by module plugin addition msg
    # when response to overwrite is yes.
    monkeypatch.setattr("builtins.input", lambda _: "y")
    add.run()
    result = capsys.readouterr().out
    assert (
        re.search(
            "already exists",
            result,
        )
        is not None
    ), result
    assert re.search("Note: Test plugin added to", result) is not None


def test_run_error_plugin_no_overwrite(
    capsys: pytest.CaptureFixture[str],
    tmp_path: Path,
    cli_args: ConfigDict,
    monkeypatch: pytest.MonkeyPatch,
) -> None:
    """Test Add.run().

    Successfully add devfile to path

    Args:
        capsys: Pytest fixture to capture stdout and stderr.
        tmp_path: Temporary directory path.
        cli_args: Dictionary, partial Add class object.
        monkeypatch: Pytest monkeypatch fixture.

    Raises:
        AssertionError: If the assertion fails.
    """
    cli_args["plugin_type"] = "lookup"
    cli_args["plugin_name"] = "sample_lookup"
    add = Add(
        Config(**cli_args),
    )

    # Mock the "_check_collection_path" method
    def mock_check_collection_path() -> None:
        """Mock function to skip checking collection path."""

    monkeypatch.setattr(
        Add,
        "_check_collection_path",
        staticmethod(mock_check_collection_path),
    )
    add.run()
    result = capsys.readouterr().out
    assert re.search("Note: Lookup plugin added to", result) is not None

    expected_file = tmp_path / "plugins" / "lookup" / "sample_lookup.py"
    effective_file = (
        FIXTURES_DIR
        / "collection"
        / "testorg"
        / "testcol"
        / "plugins"
        / "lookup"
        / "sample_lookup.py"
    )
    cmp_result = cmp(expected_file, effective_file, shallow=False)
    assert cmp_result

    conflict_file = tmp_path / "plugins" / "lookup" / "sample_lookup.py"
    conflict_file.write_text("name: Your Name")

    cli_args["no_overwrite"] = True
    add = Add(
        Config(**cli_args),
    )
    with pytest.raises(CreatorError) as exc_info:
        add.run()
    assert "Please re-run ansible-creator with --overwrite to continue." in str(exc_info.value)


def test_run_error_unsupported_plugin_type(
    cli_args: ConfigDict,
    monkeypatch: pytest.MonkeyPatch,
) -> None:
    """Test Add.run() with an unsupported plugin type.

    This test checks if the CreatorError is raised when an unsupported
    resource type is provided.

    Args:
        cli_args: Dictionary, partial Add class object.
        monkeypatch: Pytest monkeypatch fixture.

    Raises:
        AssertionError: If the assertion fails.
    """
    add = Add(
        Config(**cli_args),
    )

    # Mock the "_check_collection_path" method
    def mock_check_collection_path() -> None:
        """Mock function to skip checking collection path."""

    monkeypatch.setattr(
        Add,
        "_check_collection_path",
        staticmethod(mock_check_collection_path),
    )
    monkeypatch.setattr(add, "_plugin_type", "unsupported_type")

    # Expect a CreatorError with the appropriate message
    with pytest.raises(CreatorError) as exc_info:
        add.run()
    assert "Unsupported plugin type: unsupported_type" in str(exc_info.value)


def test_run_success_add_execution_env(
    capsys: pytest.CaptureFixture[str],
    tmp_path: Path,
    cli_args: ConfigDict,
    monkeypatch: pytest.MonkeyPatch,
) -> None:
    """Test Add.run() for adding a execution-environment sample file.

    Successfully adds execution-environment.yml sample file to path.

    Args:
        capsys: Pytest fixture to capture stdout and stderr.
        tmp_path: Temporary directory path.
        cli_args: Dictionary, partial Add class object.
        monkeypatch: Pytest monkeypatch fixture.

    Raises:
        AssertionError: If the assertion fails.
    """
    # Set the resource_type to execution-environment
    cli_args["resource_type"] = "execution-environment"
    add = Add(
        Config(**cli_args),
    )
    add.run()
    result = capsys.readouterr().out
    assert re.search("Note: Resource added to", result) is not None

    # Verify the generated execution-environment file match the expected structure
    expected_ee_file = tmp_path / "execution-environment.yml"
    effective_ee_file = (
        FIXTURES_DIR / "common" / "execution-environment" / "execution-environment.yml"
    )

    cmp_result = cmp(expected_ee_file, effective_ee_file, shallow=False)
    assert cmp_result

    # Test for overwrite prompt and failure with no overwrite option
    conflict_file = tmp_path / "execution-environment.yml"
    conflict_file.write_text('{ "version": "1" }')

    # expect a CreatorError when the response to overwrite is no.
    monkeypatch.setattr("builtins.input", lambda _: "n")
    fail_msg = (
        "The destination directory contains files that will be overwritten."
        " Please re-run ansible-creator with --overwrite to continue."
    )
    with pytest.raises(
        CreatorError,
        match=fail_msg,
    ):
        add.run()

    # expect a warning followed by execution-environment resource creation msg
    # when response to overwrite is yes.
    monkeypatch.setattr("builtins.input", lambda _: "y")
    add.run()
    result = capsys.readouterr().out
    assert (
        re.search(
            "already exists",
            result,
        )
        is not None
    ), result
    assert re.search("Note: Resource added to", result) is not None


def test_run_success_add_role(
    capsys: pytest.CaptureFixture[str],
    tmp_path: Path,
    cli_args: ConfigDict,
    monkeypatch: pytest.MonkeyPatch,
) -> None:
    """Test Add.run() for adding a execution-environment sample file.

    Successfully adds role sample file to path.

    Args:
        capsys: Pytest fixture to capture stdout and stderr.
        tmp_path: Temporary directory path.
        cli_args: Dictionary, partial Add class object.
        monkeypatch: Pytest monkeypatch fixture.

    Raises:
        AssertionError: If the assertion fails.
    """
    # Set the resource_type to execution-environment
    cli_args["resource_type"] = "role"
    add = Add(
        Config(**cli_args),
    )
    add.run()
    result = capsys.readouterr().out
    assert re.search("Note: Resource added to", result) is not None

    # Verify the generated role file match the expected structure
<<<<<<< HEAD
    expected_role_file = tmp_path / "role" / "run" / "meta" / "main.yml"
    effective_role_file = (
        FIXTURES_DIR / "common" / "role" / "run" / "meta" / "main.yml"
    )
=======
    expected_role_file = tmp_path / "role" / "run" / "main.yml"
    effective_role_file = FIXTURES_DIR / "common" / "role" / "run" / "main.yml"
>>>>>>> 295951ac

    cmp_result = cmp(expected_role_file, effective_role_file, shallow=False)
    assert cmp_result

    # Test for overwrite prompt and failure with no overwrite option
    conflict_file = tmp_path / "role" / "run" / "meta" / "main.yml"
    conflict_file.write_text('{ "version": "1" }')

    # expect a CreatorError when the response to overwrite is no.
    monkeypatch.setattr("builtins.input", lambda _: "n")
    fail_msg = (
        "The destination directory contains files that will be overwritten."
        " Please re-run ansible-creator with --overwrite to continue."
    )
    with pytest.raises(
        CreatorError,
        match=fail_msg,
    ):
        add.run()

    # expect a warning followed by role resource creation msg
    # when response to overwrite is yes.
    monkeypatch.setattr("builtins.input", lambda _: "y")
    add.run()
    result = capsys.readouterr().out
    assert (
        re.search(
            "already exists",
            result,
        )
        is not None
    ), result
    assert re.search("Note: Resource added to", result) is not None


def test_update_galaxy_dependency(tmp_path: Path, cli_args: ConfigDict) -> None:
    """Test update_galaxy_dependency method.

    Args:
        tmp_path: Temporary directory path.
        cli_args: Dictionary, partial Add class object.

    Raises:
        AssertionError: If the assertion fails.
    """
    galaxy_file = tmp_path / "galaxy.yml"
    initial_data: dict[str, Any]

    # Test case 1: No dependencies key
    initial_data = {"name": "test_collection"}
    galaxy_file.write_text(yaml.dump(initial_data))
    add = Add(Config(**cli_args))
    add.update_galaxy_dependency()

    with galaxy_file.open("r") as file:
        updated_data = yaml.safe_load(file)
    assert "dependencies" in updated_data
    assert updated_data["dependencies"] == {"ansible.utils": "*"}

    # Test case 2: Empty dependencies
    initial_data = {"name": "test_collection", "dependencies": {}}
    galaxy_file.write_text(yaml.dump(initial_data))
    add.update_galaxy_dependency()

    with galaxy_file.open("r") as file:
        updated_data = yaml.safe_load(file)
    assert updated_data["dependencies"] == {"ansible.utils": "*"}

    # Test case 3: Existing dependencies without ansible.utils
    initial_data = {"name": "test_collection", "dependencies": {"another.dep": "1.0.0"}}
    galaxy_file.write_text(yaml.dump(initial_data))
    add.update_galaxy_dependency()

    with galaxy_file.open("r") as file:
        updated_data = yaml.safe_load(file)
    assert updated_data["dependencies"] == {"another.dep": "1.0.0", "ansible.utils": "*"}

    # Test case 4: Existing dependencies with ansible.utils
    initial_data = {"name": "test_collection", "dependencies": {"ansible.utils": "1.0.0"}}
    galaxy_file.write_text(yaml.dump(initial_data))
    add.update_galaxy_dependency()

    with galaxy_file.open("r") as file:
        updated_data = yaml.safe_load(file)
    assert updated_data["dependencies"] == {"ansible.utils": "1.0.0"}<|MERGE_RESOLUTION|>--- conflicted
+++ resolved
@@ -1060,15 +1060,8 @@
     assert re.search("Note: Resource added to", result) is not None
 
     # Verify the generated role file match the expected structure
-<<<<<<< HEAD
-    expected_role_file = tmp_path / "role" / "run" / "meta" / "main.yml"
-    effective_role_file = (
-        FIXTURES_DIR / "common" / "role" / "run" / "meta" / "main.yml"
-    )
-=======
     expected_role_file = tmp_path / "role" / "run" / "main.yml"
     effective_role_file = FIXTURES_DIR / "common" / "role" / "run" / "main.yml"
->>>>>>> 295951ac
 
     cmp_result = cmp(expected_role_file, effective_role_file, shallow=False)
     assert cmp_result
